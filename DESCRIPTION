--- conflicted
+++ resolved
@@ -1,14 +1,7 @@
 Package: SCUBA
 Title: Common data accession for single cell object formats
-<<<<<<< HEAD
 Version: 1.1.1
-Authors@R: 
-    person("First", "Last", , "first.last@example.com", role = c("aut", "cre"),
-           comment = c(ORCID = "YOUR-ORCID-ID"))
-=======
-Version: 1.1.0
 Author: William Showers, Jairav Desai, Kent Riemondy, Austin Gillen
->>>>>>> e1a44fde
 Description: SCUBA provides a common accession framework for multiple single cell object formats (Seurat, SingleCellExperiment, Anndata), facilitating analysis.
 License: MIT + file LICENSE
 Encoding: UTF-8
