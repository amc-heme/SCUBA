--- conflicted
+++ resolved
@@ -1,16 +1,10 @@
 #' Summarize values in a metadata variable
 #'
-<<<<<<< HEAD
 #' Returns the unique values for the metadata variable provided. `unique_values`
 #' is a utility function for summarizing metadata in an object.
 #'
 #' @inheritParams object_param
-=======
-#' Returns the unique values for a given metadata variable in a single cell object.
-#' The function supports all object types that can be passed [fetch_metadata()].
-#'
-#' @param object any object type supported by [fetch_metadata()].
->>>>>>> 75708ac7
+#' 
 #' @param var the metadata variable for which to return unique values.
 #' 
 #' @returns a character vector giving the unique values in the specified
