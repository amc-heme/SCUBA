--- conflicted
+++ resolved
@@ -17,15 +17,10 @@
 plot_scatter_utility_script.R
 InferCNV_Heatmap.Rmd
 docs
-<<<<<<< HEAD
-/doc/
-/Meta/
-=======
 
 # Vignette files from building from vignettes
 # (Not source files in vignettes/)
 doc/*
 Meta/vignette.rds
 vignettes/*.html
-vignettes/*.R
->>>>>>> e1a44fde
+vignettes/*.R